--- conflicted
+++ resolved
@@ -3,19 +3,6 @@
 use std::{cell::RefCell, collections::HashMap};
 use wgpu_glyph::ab_glyph;
 
-<<<<<<< HEAD
-pub const BUILTIN_ICONS: iced_native::Font = iced_native::Font::External {
-    name: "iced_wgpu icons",
-    bytes: include_bytes!("../fonts/icons.ttf"),
-};
-
-pub const CHECKMARK_ICON: char = '\u{F00C}';
-pub const ARROW_DOWN_ICON: char = '\u{E800}';
-
-const FALLBACK_FONT: &[u8] = include_bytes!("../fonts/Lato-Regular.ttf");
-
-=======
->>>>>>> ee21b254
 #[derive(Debug)]
 pub struct Pipeline {
     draw_brush: RefCell<wgpu_glyph::GlyphBrush<()>>,
