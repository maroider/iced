use crate::Transformation;
use iced_graphics::font;
use std::{cell::RefCell, collections::HashMap};
<<<<<<< HEAD
=======
use wgpu_glyph::ab_glyph;
>>>>>>> ab0ee1a8

#[derive(Debug)]
pub struct Pipeline {
    draw_brush: RefCell<wgpu_glyph::GlyphBrush<()>>,
    draw_font_map: RefCell<HashMap<String, wgpu_glyph::FontId>>,
    measure_brush: RefCell<glyph_brush::GlyphBrush<()>>,
}

impl Pipeline {
    pub fn new(
        device: &wgpu::Device,
        format: wgpu::TextureFormat,
        default_font: Option<&[u8]>,
    ) -> Self {
        // TODO: Font customization
        let font_source = font::Source::new();

        let default_font =
            default_font.map(|slice| slice.to_vec()).unwrap_or_else(|| {
                font_source
                    .load(&[font::Family::SansSerif, font::Family::Serif])
                    .unwrap_or_else(|_| font::FALLBACK.to_vec())
            });

        let font = ab_glyph::FontArc::try_from_vec(default_font)
            .unwrap_or_else(|_| {
                log::warn!(
                    "System font failed to load. Falling back to \
                    embedded font..."
                );

<<<<<<< HEAD
        let (brush_builder, measure_brush) = load_glyph_brush(default_font)
            .unwrap_or_else(|_: wgpu_glyph::rusttype::Error| {
                log::warn!("System font failed to load. Falling back to embedded font...");

                load_glyph_brush(font::FALLBACK.to_vec()).expect("Load fallback font")
=======
                ab_glyph::FontArc::try_from_slice(font::FALLBACK)
                    .expect("Load fallback font")
>>>>>>> ab0ee1a8
            });

        let draw_brush =
            wgpu_glyph::GlyphBrushBuilder::using_font(font.clone())
                .initial_cache_size((2048, 2048))
                .draw_cache_multithread(false) // TODO: Expose as a configuration flag
                .build(device, format);

        let measure_brush =
            glyph_brush::GlyphBrushBuilder::using_font(font).build();

        Pipeline {
            draw_brush: RefCell::new(draw_brush),
            draw_font_map: RefCell::new(HashMap::new()),
            measure_brush: RefCell::new(measure_brush),
        }
    }

    pub fn queue(&mut self, section: wgpu_glyph::Section<'_>) {
        self.draw_brush.borrow_mut().queue(section);
    }

    pub fn draw_queued(
        &mut self,
        device: &wgpu::Device,
        encoder: &mut wgpu::CommandEncoder,
        target: &wgpu::TextureView,
        transformation: Transformation,
        region: wgpu_glyph::Region,
    ) {
        self.draw_brush
            .borrow_mut()
            .draw_queued_with_transform_and_scissoring(
                device,
                encoder,
                target,
                transformation.into(),
                region,
            )
            .expect("Draw text");
    }

    pub fn measure(
        &self,
        content: &str,
        size: f32,
        font: iced_native::Font,
        bounds: iced_native::Size,
    ) -> (f32, f32) {
        use wgpu_glyph::GlyphCruncher;

        let wgpu_glyph::FontId(font_id) = self.find_font(font);

        let section = wgpu_glyph::Section {
            bounds: (bounds.width, bounds.height),
            text: vec![wgpu_glyph::Text {
                text: content,
                scale: size.into(),
                font_id: wgpu_glyph::FontId(font_id),
                extra: wgpu_glyph::Extra::default(),
            }],
            ..Default::default()
        };

        if let Some(bounds) =
            self.measure_brush.borrow_mut().glyph_bounds(section)
        {
            (bounds.width().ceil(), bounds.height().ceil())
        } else {
            (0.0, 0.0)
        }
    }

<<<<<<< HEAD
    pub fn space_width(&self, size: f32) -> f32 {
        use wgpu_glyph::GlyphCruncher;

        let glyph_brush = self.measure_brush.borrow();

        // TODO: Select appropriate font
        let font = &glyph_brush.fonts()[0];

        font.glyph(' ')
            .scaled(wgpu_glyph::Scale { x: size, y: size })
            .h_metrics()
            .advance_width
    }

=======
>>>>>>> ab0ee1a8
    pub fn trim_measurement_cache(&mut self) {
        // TODO: We should probably use a `GlyphCalculator` for this. However,
        // it uses a lifetimed `GlyphCalculatorGuard` with side-effects on drop.
        // This makes stuff quite inconvenient. A manual method for trimming the
        // cache would make our lives easier.
        loop {
            let action = self
                .measure_brush
                .borrow_mut()
                .process_queued(|_, _| {}, |_| {});

            match action {
                Ok(_) => break,
                Err(glyph_brush::BrushError::TextureTooSmall { suggested }) => {
                    let (width, height) = suggested;

                    self.measure_brush
                        .borrow_mut()
                        .resize_texture(width, height);
                }
            }
        }
    }

    pub fn find_font(&self, font: iced_native::Font) -> wgpu_glyph::FontId {
        match font {
            iced_native::Font::Default => wgpu_glyph::FontId(0),
            iced_native::Font::External { name, bytes } => {
                if let Some(font_id) = self.draw_font_map.borrow().get(name) {
                    return *font_id;
                }

                let font = ab_glyph::FontArc::try_from_slice(bytes)
                    .expect("Load font");

                let _ = self.measure_brush.borrow_mut().add_font(font.clone());

                let font_id = self.draw_brush.borrow_mut().add_font(font);

                let _ = self
                    .draw_font_map
                    .borrow_mut()
                    .insert(String::from(name), font_id);

                font_id
            }
        }
    }
}<|MERGE_RESOLUTION|>--- conflicted
+++ resolved
@@ -1,10 +1,7 @@
 use crate::Transformation;
 use iced_graphics::font;
 use std::{cell::RefCell, collections::HashMap};
-<<<<<<< HEAD
-=======
 use wgpu_glyph::ab_glyph;
->>>>>>> ab0ee1a8
 
 #[derive(Debug)]
 pub struct Pipeline {
@@ -36,16 +33,8 @@
                     embedded font..."
                 );
 
-<<<<<<< HEAD
-        let (brush_builder, measure_brush) = load_glyph_brush(default_font)
-            .unwrap_or_else(|_: wgpu_glyph::rusttype::Error| {
-                log::warn!("System font failed to load. Falling back to embedded font...");
-
-                load_glyph_brush(font::FALLBACK.to_vec()).expect("Load fallback font")
-=======
                 ab_glyph::FontArc::try_from_slice(font::FALLBACK)
                     .expect("Load fallback font")
->>>>>>> ab0ee1a8
             });
 
         let draw_brush =
@@ -119,23 +108,6 @@
         }
     }
 
-<<<<<<< HEAD
-    pub fn space_width(&self, size: f32) -> f32 {
-        use wgpu_glyph::GlyphCruncher;
-
-        let glyph_brush = self.measure_brush.borrow();
-
-        // TODO: Select appropriate font
-        let font = &glyph_brush.fonts()[0];
-
-        font.glyph(' ')
-            .scaled(wgpu_glyph::Scale { x: size, y: size })
-            .h_metrics()
-            .advance_width
-    }
-
-=======
->>>>>>> ab0ee1a8
     pub fn trim_measurement_cache(&mut self) {
         // TODO: We should probably use a `GlyphCalculator` for this. However,
         // it uses a lifetimed `GlyphCalculatorGuard` with side-effects on drop.
