--- conflicted
+++ resolved
@@ -17,10 +17,6 @@
 glyph_brush = "0.7"
 zerocopy = "0.3"
 bytemuck = "1.2"
-<<<<<<< HEAD
-glyph_brush = "0.6"
-=======
->>>>>>> ab0ee1a8
 raw-window-handle = "0.3"
 glam = "0.8"
 log = "0.4"
