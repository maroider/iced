//! Display information and interactive controls in your application.
//!
//! # Re-exports
//! For convenience, the contents of this module are available at the root
//! module. Therefore, you can directly type:
//!
//! ```
//! use iced::{button, Button};
//! ```
//!
//! # Stateful widgets
//! Some widgets need to keep track of __local state__.
//!
//! These widgets have their own module with a `State` type. For instance, a
//! [`TextInput`] has some [`text_input::State`].
//!
//! [`TextInput`]: text_input/struct.TextInput.html
//! [`text_input::State`]: text_input/struct.State.html
#[cfg(not(target_arch = "wasm32"))]
mod platform {
<<<<<<< HEAD
    pub use iced_wgpu::widget::{
        button, checkbox, combo_box, container, pane_grid, progress_bar, radio,
        scrollable, slider, text_input, Text,
=======
    pub use crate::renderer::widget::{
        button, checkbox, combo_box, container, pane_grid, progress_bar, radio,
        scrollable, slider, text_input, Column, Row, Space, Text,
>>>>>>> ee21b254
    };

    #[cfg(any(feature = "canvas", feature = "glow_canvas"))]
    #[cfg_attr(
        docsrs,
        doc(cfg(any(feature = "canvas", feature = "glow_canvas")))
    )]
    pub use crate::renderer::widget::canvas;

    #[cfg_attr(docsrs, doc(cfg(feature = "image")))]
    pub mod image {
        //! Display images in your user interface.
        pub use crate::runtime::image::{Handle, Image};
    }

    #[cfg_attr(docsrs, doc(cfg(feature = "svg")))]
    pub mod svg {
        //! Display vector graphics in your user interface.
        pub use crate::runtime::svg::{Handle, Svg};
    }

    #[doc(no_inline)]
    pub use {
        button::Button, checkbox::Checkbox, combo_box::ComboBox,
        container::Container, image::Image, pane_grid::PaneGrid,
        progress_bar::ProgressBar, radio::Radio, scrollable::Scrollable,
        slider::Slider, svg::Svg, text_input::TextInput,
    };

    #[cfg(feature = "canvas")]
    #[doc(no_inline)]
    pub use canvas::Canvas;
}

#[cfg(target_arch = "wasm32")]
mod platform {
    pub use iced_web::widget::*;
}

pub use platform::*;<|MERGE_RESOLUTION|>--- conflicted
+++ resolved
@@ -18,15 +18,9 @@
 //! [`text_input::State`]: text_input/struct.State.html
 #[cfg(not(target_arch = "wasm32"))]
 mod platform {
-<<<<<<< HEAD
-    pub use iced_wgpu::widget::{
-        button, checkbox, combo_box, container, pane_grid, progress_bar, radio,
-        scrollable, slider, text_input, Text,
-=======
     pub use crate::renderer::widget::{
         button, checkbox, combo_box, container, pane_grid, progress_bar, radio,
         scrollable, slider, text_input, Column, Row, Space, Text,
->>>>>>> ee21b254
     };
 
     #[cfg(any(feature = "canvas", feature = "glow_canvas"))]
