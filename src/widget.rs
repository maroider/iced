--- conflicted
+++ resolved
@@ -18,15 +18,9 @@
 //! [`text_input::State`]: text_input/struct.State.html
 #[cfg(not(target_arch = "wasm32"))]
 mod platform {
-<<<<<<< HEAD
-    pub use iced_wgpu::widget::{
+    pub use iced_glow::widget::{
         button, checkbox, combo_box, container, pane_grid, progress_bar, radio,
-        scrollable, slider, text_input, Text,
-=======
-    pub use iced_glow::widget::{
-        button, checkbox, container, pane_grid, progress_bar, radio,
         scrollable, slider, text_input, Column, Row, Space, Text,
->>>>>>> d6bf8955
     };
 
     #[cfg(feature = "canvas")]
