<<<<<<< HEAD
use crate::{
    layout, mouse, Clipboard, Element, Event, Layout, Overlay, Point, Size,
};
=======
use crate::{layout, Clipboard, Element, Event, Layout, Point, Size};
>>>>>>> f30a666d

use std::hash::Hasher;

/// A set of interactive graphical elements with a specific [`Layout`].
///
/// It can be updated and drawn.
///
/// Iced tries to avoid dictating how to write your event loop. You are in
/// charge of using this type in your system in any way you want.
///
/// [`Layout`]: struct.Layout.html
///
/// # Example
/// The [`integration` example] uses a [`UserInterface`] to integrate Iced in
/// an existing graphical application.
///
/// [`integration` example]: https://github.com/hecrj/iced/tree/0.1/examples/integration
/// [`UserInterface`]: struct.UserInterface.html
#[allow(missing_debug_implementations)]
pub struct UserInterface<'a, Message, Renderer> {
    base: Layer<Element<'a, Message, Renderer>>,
    overlay: Option<Layer<Overlay<'a, Message, Renderer>>>,
    bounds: Size,
}

struct Layer<T> {
    root: T,
    layout: layout::Node,
    hash: u64,
}

impl<'a, Message, Renderer> UserInterface<'a, Message, Renderer>
where
    Renderer: crate::Renderer,
{
    /// Builds a user interface for an [`Element`].
    ///
    /// It is able to avoid expensive computations when using a [`Cache`]
    /// obtained from a previous instance of a [`UserInterface`].
    ///
    /// [`Element`]: struct.Element.html
    /// [`Cache`]: struct.Cache.html
    /// [`UserInterface`]: struct.UserInterface.html
    ///
    /// # Example
    /// Imagine we want to build a [`UserInterface`] for
    /// [the counter example that we previously wrote](index.html#usage). Here
    /// is naive way to set up our application loop:
    ///
    /// ```no_run
    /// use iced_native::{UserInterface, Cache, Size};
    /// use iced_wgpu::Renderer;
    ///
    /// # mod iced_wgpu {
    /// #     pub use iced_native::renderer::Null as Renderer;
    /// # }
    /// #
    /// # use iced_native::Column;
    /// #
    /// # pub struct Counter;
    /// #
    /// # impl Counter {
    /// #     pub fn new() -> Self { Counter }
    /// #     pub fn view(&self) -> Column<(), Renderer> {
    /// #         Column::new()
    /// #     }
    /// # }
    /// // Initialization
    /// let mut counter = Counter::new();
    /// let mut cache = Cache::new();
    /// let mut renderer = Renderer::new();
    /// let mut window_size = Size::new(1024.0, 768.0);
    ///
    /// // Application loop
    /// loop {
    ///     // Process system events here...
    ///
    ///     // Build the user interface
    ///     let user_interface = UserInterface::build(
    ///         counter.view(),
    ///         window_size,
    ///         cache,
    ///         &mut renderer,
    ///     );
    ///
    ///     // Update and draw the user interface here...
    ///     // ...
    ///
    ///     // Obtain the cache for the next iteration
    ///     cache = user_interface.into_cache();
    /// }
    /// ```
    pub fn build<E: Into<Element<'a, Message, Renderer>>>(
        root: E,
        bounds: Size,
        cache: Cache,
        renderer: &mut Renderer,
    ) -> Self {
        let mut root = root.into();

        let (base, overlay) = {
            let hash = {
                let hasher = &mut crate::Hasher::default();
                root.hash_layout(hasher);

                hasher.finish()
            };

            let layout_is_cached = hash == cache.hash && bounds == cache.bounds;

            let layout = if layout_is_cached {
                cache.layout
            } else {
                renderer.layout(&root, &layout::Limits::new(Size::ZERO, bounds))
            };

            let overlay = root.overlay(Layout::new(&layout));

            (Layer { root, layout, hash }, overlay)
        };

        let overlay = overlay.map(|root| {
            let hash = {
                let hasher = &mut crate::Hasher::default();
                root.hash_layout(hasher);

                hasher.finish()
            };

            let layout = root.layout(&renderer, bounds);

            Layer { root, layout, hash }
        });

        UserInterface {
            base,
            overlay,
            bounds,
        }
    }

    /// Updates the [`UserInterface`] by processing each provided [`Event`].
    ///
    /// It returns __messages__ that may have been produced as a result of user
    /// interactions. You should feed these to your __update logic__.
    ///
    /// [`UserInterface`]: struct.UserInterface.html
    /// [`Event`]: enum.Event.html
    ///
    /// # Example
    /// Let's allow our [counter](index.html#usage) to change state by
    /// completing [the previous example](#example):
    ///
    /// ```no_run
    /// use iced_native::{UserInterface, Cache, Size, Point};
    /// use iced_wgpu::Renderer;
    ///
    /// # mod iced_wgpu {
    /// #     pub use iced_native::renderer::Null as Renderer;
    /// # }
    /// #
    /// # use iced_native::Column;
    /// #
    /// # pub struct Counter;
    /// #
    /// # impl Counter {
    /// #     pub fn new() -> Self { Counter }
    /// #     pub fn view(&self) -> Column<(), Renderer> {
    /// #         Column::new()
    /// #     }
    /// #     pub fn update(&mut self, message: ()) {}
    /// # }
    /// let mut counter = Counter::new();
    /// let mut cache = Cache::new();
    /// let mut renderer = Renderer::new();
    /// let mut window_size = Size::new(1024.0, 768.0);
    /// let mut cursor_position = Point::default();
    ///
    /// // Initialize our event storage
    /// let mut events = Vec::new();
    ///
    /// loop {
    ///     // Process system events...
    ///
    ///     let mut user_interface = UserInterface::build(
    ///         counter.view(),
    ///         window_size,
    ///         cache,
    ///         &mut renderer,
    ///     );
    ///
    ///     // Update the user interface
    ///     let messages = user_interface.update(
    ///         events.drain(..),
    ///         cursor_position,
    ///         None,
    ///         &renderer,
    ///     );
    ///
    ///     cache = user_interface.into_cache();
    ///
    ///     // Process the produced messages
    ///     for message in messages {
    ///         counter.update(message);
    ///     }
    /// }
    /// ```
    pub fn update(
        &mut self,
        events: impl IntoIterator<Item = Event>,
        cursor_position: Point,
        clipboard: Option<&dyn Clipboard>,
        renderer: &Renderer,
    ) -> Vec<Message> {
        let mut messages = Vec::new();

        for event in events {
<<<<<<< HEAD
            if let Event::Mouse(mouse::Event::CursorMoved { x, y }) = event {
                self.cursor_position = Point::new(x, y);
            }

            if let Some(overlay) = &mut self.overlay {
                let base_cursor =
                    if overlay.layout.bounds().contains(self.cursor_position) {
                        // TODO: Encode cursor availability
                        Point::new(-1.0, -1.0)
                    } else {
                        self.cursor_position
                    };

                overlay.root.on_event(
                    event.clone(),
                    Layout::new(&overlay.layout),
                    self.cursor_position,
                    &mut messages,
                    renderer,
                    clipboard,
                );

                self.base.root.widget.on_event(
                    event,
                    Layout::new(&self.base.layout),
                    base_cursor,
                    &mut messages,
                    renderer,
                    clipboard,
                );
            } else {
                self.base.root.widget.on_event(
                    event,
                    Layout::new(&self.base.layout),
                    self.cursor_position,
                    &mut messages,
                    renderer,
                    clipboard,
                );
            }
=======
            self.root.widget.on_event(
                event,
                Layout::new(&self.layout),
                cursor_position,
                &mut messages,
                renderer,
                clipboard,
            );
>>>>>>> f30a666d
        }

        messages
    }

    /// Draws the [`UserInterface`] with the provided [`Renderer`].
    ///
    /// It returns the current state of the [`MouseCursor`]. You should update
    /// the icon of the mouse cursor accordingly in your system.
    ///
    /// [`UserInterface`]: struct.UserInterface.html
    /// [`Renderer`]: trait.Renderer.html
    /// [`MouseCursor`]: enum.MouseCursor.html
    ///
    /// # Example
    /// We can finally draw our [counter](index.html#usage) by
    /// [completing the last example](#example-1):
    ///
    /// ```no_run
    /// use iced_native::{UserInterface, Cache, Size, Point};
    /// use iced_wgpu::Renderer;
    ///
    /// # mod iced_wgpu {
    /// #     pub use iced_native::renderer::Null as Renderer;
    /// # }
    /// #
    /// # use iced_native::Column;
    /// #
    /// # pub struct Counter;
    /// #
    /// # impl Counter {
    /// #     pub fn new() -> Self { Counter }
    /// #     pub fn view(&self) -> Column<(), Renderer> {
    /// #         Column::new()
    /// #     }
    /// #     pub fn update(&mut self, message: ()) {}
    /// # }
    /// let mut counter = Counter::new();
    /// let mut cache = Cache::new();
    /// let mut renderer = Renderer::new();
    /// let mut window_size = Size::new(1024.0, 768.0);
    /// let mut cursor_position = Point::default();
    /// let mut events = Vec::new();
    ///
    /// loop {
    ///     // Process system events...
    ///
    ///     let mut user_interface = UserInterface::build(
    ///         counter.view(),
    ///         window_size,
    ///         cache,
    ///         &mut renderer,
    ///     );
    ///
    ///     let messages = user_interface.update(
    ///         events.drain(..),
    ///         cursor_position,
    ///         None,
    ///         &renderer,
    ///     );
    ///
    ///     // Draw the user interface
    ///     let mouse_cursor = user_interface.draw(&mut renderer, cursor_position);
    ///
    ///     cache = user_interface.into_cache();
    ///
    ///     for message in messages {
    ///         counter.update(message);
    ///     }
    ///
    ///     // Update mouse cursor icon...
    ///     // Flush rendering operations...
    /// }
    /// ```
<<<<<<< HEAD
    pub fn draw(&self, renderer: &mut Renderer) -> Renderer::Output {
        if let Some(overlay) = &self.overlay {
            let overlay_bounds = overlay.layout.bounds();

            let base_cursor = if overlay_bounds.contains(self.cursor_position) {
                Point::new(-1.0, -1.0)
            } else {
                self.cursor_position
            };

            let base_primitives = self.base.root.widget.draw(
                renderer,
                &Renderer::Defaults::default(),
                Layout::new(&self.base.layout),
                base_cursor,
            );

            let overlay_primitives = overlay.root.draw(
                renderer,
                &Renderer::Defaults::default(),
                Layout::new(&overlay.layout),
                self.cursor_position,
            );

            renderer.overlay(
                base_primitives,
                overlay_primitives,
                overlay_bounds,
            )
        } else {
            self.base.root.widget.draw(
                renderer,
                &Renderer::Defaults::default(),
                Layout::new(&self.base.layout),
                self.cursor_position,
            )
        }
=======
    pub fn draw(
        &self,
        renderer: &mut Renderer,
        cursor_position: Point,
    ) -> Renderer::Output {
        self.root.widget.draw(
            renderer,
            &Renderer::Defaults::default(),
            Layout::new(&self.layout),
            cursor_position,
        )
>>>>>>> f30a666d
    }

    /// Extract the [`Cache`] of the [`UserInterface`], consuming it in the
    /// process.
    ///
    /// [`Cache`]: struct.Cache.html
    /// [`UserInterface`]: struct.UserInterface.html
    pub fn into_cache(self) -> Cache {
        Cache {
            hash: self.base.hash,
            layout: self.base.layout,
            bounds: self.bounds,
        }
    }
}

/// Reusable data of a specific [`UserInterface`].
///
/// [`UserInterface`]: struct.UserInterface.html
#[derive(Debug, Clone)]
pub struct Cache {
    hash: u64,
    layout: layout::Node,
    bounds: Size,
}

impl Cache {
    /// Creates an empty [`Cache`].
    ///
    /// You should use this to initialize a [`Cache`] before building your first
    /// [`UserInterface`].
    ///
    /// [`Cache`]: struct.Cache.html
    /// [`UserInterface`]: struct.UserInterface.html
    pub fn new() -> Cache {
        Cache {
            hash: 0,
            layout: layout::Node::new(Size::new(0.0, 0.0)),
            bounds: Size::ZERO,
        }
    }
}

impl Default for Cache {
    fn default() -> Cache {
        Cache::new()
    }
}

impl PartialEq for Cache {
    fn eq(&self, other: &Cache) -> bool {
        self.hash == other.hash
    }
}

impl Eq for Cache {}<|MERGE_RESOLUTION|>--- conflicted
+++ resolved
@@ -1,10 +1,4 @@
-<<<<<<< HEAD
-use crate::{
-    layout, mouse, Clipboard, Element, Event, Layout, Overlay, Point, Size,
-};
-=======
-use crate::{layout, Clipboard, Element, Event, Layout, Point, Size};
->>>>>>> f30a666d
+use crate::{layout, Clipboard, Element, Event, Layout, Overlay, Point, Size};
 
 use std::hash::Hasher;
 
@@ -222,24 +216,19 @@
         let mut messages = Vec::new();
 
         for event in events {
-<<<<<<< HEAD
-            if let Event::Mouse(mouse::Event::CursorMoved { x, y }) = event {
-                self.cursor_position = Point::new(x, y);
-            }
-
             if let Some(overlay) = &mut self.overlay {
                 let base_cursor =
-                    if overlay.layout.bounds().contains(self.cursor_position) {
+                    if overlay.layout.bounds().contains(cursor_position) {
                         // TODO: Encode cursor availability
                         Point::new(-1.0, -1.0)
                     } else {
-                        self.cursor_position
+                        cursor_position
                     };
 
                 overlay.root.on_event(
                     event.clone(),
                     Layout::new(&overlay.layout),
-                    self.cursor_position,
+                    cursor_position,
                     &mut messages,
                     renderer,
                     clipboard,
@@ -257,22 +246,12 @@
                 self.base.root.widget.on_event(
                     event,
                     Layout::new(&self.base.layout),
-                    self.cursor_position,
+                    cursor_position,
                     &mut messages,
                     renderer,
                     clipboard,
                 );
             }
-=======
-            self.root.widget.on_event(
-                event,
-                Layout::new(&self.layout),
-                cursor_position,
-                &mut messages,
-                renderer,
-                clipboard,
-            );
->>>>>>> f30a666d
         }
 
         messages
@@ -347,15 +326,18 @@
     ///     // Flush rendering operations...
     /// }
     /// ```
-<<<<<<< HEAD
-    pub fn draw(&self, renderer: &mut Renderer) -> Renderer::Output {
+    pub fn draw(
+        &self,
+        renderer: &mut Renderer,
+        cursor_position: Point,
+    ) -> Renderer::Output {
         if let Some(overlay) = &self.overlay {
             let overlay_bounds = overlay.layout.bounds();
 
-            let base_cursor = if overlay_bounds.contains(self.cursor_position) {
+            let base_cursor = if overlay_bounds.contains(cursor_position) {
                 Point::new(-1.0, -1.0)
             } else {
-                self.cursor_position
+                cursor_position
             };
 
             let base_primitives = self.base.root.widget.draw(
@@ -369,7 +351,7 @@
                 renderer,
                 &Renderer::Defaults::default(),
                 Layout::new(&overlay.layout),
-                self.cursor_position,
+                cursor_position,
             );
 
             renderer.overlay(
@@ -382,22 +364,9 @@
                 renderer,
                 &Renderer::Defaults::default(),
                 Layout::new(&self.base.layout),
-                self.cursor_position,
+                cursor_position,
             )
         }
-=======
-    pub fn draw(
-        &self,
-        renderer: &mut Renderer,
-        cursor_position: Point,
-    ) -> Renderer::Output {
-        self.root.widget.draw(
-            renderer,
-            &Renderer::Defaults::default(),
-            Layout::new(&self.layout),
-            cursor_position,
-        )
->>>>>>> f30a666d
     }
 
     /// Extract the [`Cache`] of the [`UserInterface`], consuming it in the
