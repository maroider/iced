//! Write a graphics backend.
use iced_native::image;
use iced_native::svg;
use iced_native::{Font, Size};

/// The graphics backend of a [`Renderer`].
///
/// [`Renderer`]: ../struct.Renderer.html
pub trait Backend {
    /// Trims the measurements cache.
    ///
    /// This method is currently necessary to properly trim the text cache in
    /// `iced_wgpu` and `iced_glow` because of limitations in the text rendering
    /// pipeline. It will be removed in the future.
    fn trim_measurements(&mut self) {}
}

/// A graphics backend that supports text rendering.
pub trait Text {
    /// The icon font of the backend.
    const ICON_FONT: Font;

    /// The `char` representing a ✔ icon in the [`ICON_FONT`].
    ///
    /// [`ICON_FONT`]: #associatedconst.ICON_FONT
    const CHECKMARK_ICON: char;

<<<<<<< HEAD
    /// The `char` representing a ▼ icon in the [`ICON_FONT`].
    ///
    /// [`ICON_FONT`]: #associatedconst.ICON_FONT
    const ARROW_DOWN_ICON: char;
=======
    /// Returns the default size of text.
    fn default_size(&self) -> u16;
>>>>>>> eec65a05

    /// Measures the text contents with the given size and font,
    /// returning the size of a laid out paragraph that fits in the provided
    /// bounds.
    fn measure(
        &self,
        contents: &str,
        size: f32,
        font: Font,
        bounds: Size,
    ) -> (f32, f32);
}

/// A graphics backend that supports image rendering.
pub trait Image {
    /// Returns the dimensions of the provided image.
    fn dimensions(&self, handle: &image::Handle) -> (u32, u32);
}

/// A graphics backend that supports SVG rendering.
pub trait Svg {
    /// Returns the viewport dimensions of the provided SVG.
    fn viewport_dimensions(&self, handle: &svg::Handle) -> (u32, u32);
}<|MERGE_RESOLUTION|>--- conflicted
+++ resolved
@@ -25,15 +25,13 @@
     /// [`ICON_FONT`]: #associatedconst.ICON_FONT
     const CHECKMARK_ICON: char;
 
-<<<<<<< HEAD
     /// The `char` representing a ▼ icon in the [`ICON_FONT`].
     ///
     /// [`ICON_FONT`]: #associatedconst.ICON_FONT
     const ARROW_DOWN_ICON: char;
-=======
+
     /// Returns the default size of text.
     fn default_size(&self) -> u16;
->>>>>>> eec65a05
 
     /// Measures the text contents with the given size and font,
     /// returning the size of a laid out paragraph that fits in the provided
